{
  "$schema": "https://docs.renovatebot.com/renovate-schema.json",
  "extends": [
    "config:base"
  ],
  "pruneStaleBranches": true,
  "ignorePaths": [
    "requirements.txt"
  ],
  "lockFileMaintenance": {
    "enabled": true
<<<<<<< HEAD
  }
=======
  },
  "pre-commit": {
    "enabled": true
  },
  "rangeStrategy": "bump"
>>>>>>> 2f97bfc8
}<|MERGE_RESOLUTION|>--- conflicted
+++ resolved
@@ -9,13 +9,9 @@
   ],
   "lockFileMaintenance": {
     "enabled": true
-<<<<<<< HEAD
-  }
-=======
   },
   "pre-commit": {
     "enabled": true
   },
   "rangeStrategy": "bump"
->>>>>>> 2f97bfc8
 }